--- conflicted
+++ resolved
@@ -63,9 +63,6 @@
     "scipy.signal",
     "xarray",
 ]
-<<<<<<< HEAD
-ignore_missing_imports = true
-=======
 ignore_missing_imports = true
 
 [tool.pylint.'MESSAGES CONTROL']
@@ -93,5 +90,4 @@
 ]
 exclude_lines = [
     "if __name__ == '__main__':"
-]
->>>>>>> 07f74d4d
+]